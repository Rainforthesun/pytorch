#pragma once

/**
 * See README.md for instructions on how to add a new test.
 */
#include <c10/macros/Export.h>
#include <torch/csrc/WindowsTorchApiMacro.h>

namespace torch {
namespace jit {
#define TH_FORALL_TESTS(_)             \
  _(ADFormulas)                        \
  _(Attributes)                        \
  _(Blocks)                            \
  _(CallStack)                         \
  _(CallStackCaching)                  \
  _(CodeTemplate)                      \
  _(ControlFlow)                       \
  _(CreateAutodiffSubgraphs)           \
  _(CustomOperators)                   \
  _(CustomOperatorAliasing)            \
  _(IValueKWargs)                      \
  _(CustomFusion)                      \
  _(SchemaMatching)                    \
  _(Differentiate)                     \
  _(DifferentiateWithRequiresGrad)     \
  _(FromQualString)                    \
  _(InternedStrings)                   \
  _(PassManagement)                    \
  _(Proto)                             \
  _(RegisterFusionCachesKernel)        \
  _(SchemaParser)                      \
  _(TopologicalIndex)                  \
  _(TopologicalMove)                   \
  _(SubgraphUtils)                     \
  _(AliasAnalysis)                     \
  _(ContainerAliasing)                 \
  _(AliasRegistration)                 \
  _(WriteTracking)                     \
  _(Wildcards)                         \
  _(MemoryDAG)                         \
  _(IRParser)                          \
  _(ConstantPooling)                   \
  _(THNNConv)                          \
  _(ATenNativeBatchNorm)               \
  _(NoneSchemaMatch)                   \
  _(ClassParser)                       \
  _(UnifyTypes)                        \
  _(Profiler)                          \
  _(InsertAndEliminateRedundantGuards) \
  _(InsertBailOuts)                    \
  _(PeepholeOptimize)                  \
  _(RecordFunction)                    \
  _(ThreadLocalDebugInfo)              \
  _(SubgraphMatching)                  \
  _(SubgraphRewriter)                  \
  _(ModuleClone)                       \
  _(ModuleConstant)                    \
  _(ModuleParameter)                   \
  _(ModuleCopy)                        \
  _(ModuleDeepcopy)                    \
  _(ModuleDeepcopyString)              \
  _(ModuleDeepcopyAliasing)            \
  _(ModuleDefine)                      \
  _(QualifiedName)                     \
  _(ClassImport)                       \
  _(ScriptObject)                      \
  _(SaveExtraFilesHook)                \
  _(TypeTags)                          \
  _(DCE)                               \
  _(CustomFusionNestedBlocks)          \
  _(ClassDerive)                       \
  _(SaveLoadTorchbind)                 \
  _(ModuleInterfaceSerialization)      \
  _(ClassTypeAddRemoveAttr)            \
  _(Inliner)                           \
  _(LiteInterpreterAdd)                \
  _(LiteInterpreterConv)               \
  _(LiteInterpreterInline)             \
  _(LiteInterpreterTuple)              \
  _(LiteInterpreterUpsampleNearest2d)  \
  _(CommonAncestor)                    \
  _(AutogradSymbols)                   \
<<<<<<< HEAD
  _(Futures)                           \
=======
  _(DefaultArgTypeHinting)             \
>>>>>>> e088902b
  _(MobileTypeParser)                  \
  _(LiteInterpreterBuiltinFunction)    \
  _(LiteInterpreterPrim)               \
  _(LiteInterpreterLoadOrigJit)        \
  _(LiteInterpreterWrongMethodName)    \
  _(LiteInterpreterParams)             \
  _(LiteInterpreterSetState)           \
  _(TorchbindIValueAPI)                \
  _(LiteInterpreterDict)               \
  _(FusionAliasing)

#if defined(USE_CUDA)
#define TH_FORALL_TESTS_CUDA(_)  \
  _(ArgumentSpec)                \
  _(CompleteArgumentSpec)        \
  _(Fusion)                      \
  _(GraphExecutor)               \
  _(ModuleConversion)            \
  _(Interp)                      \
  _(GPU_FusionDispatch)          \
  _(GPU_FusionSimpleArith)       \
  _(GPU_FusionSimpleTypePromote) \
  _(GPU_FusionMutator)           \
  _(GPU_FusionRegister)          \
  _(GPU_FusionTopoSort)          \
  _(GPU_FusionTensor)            \
  _(GPU_FusionTensorContiguity)  \
  _(GPU_FusionTVSplit)           \
  _(GPU_FusionTVMerge)           \
  _(GPU_FusionTVReorder)         \
  _(GPU_FusionEquality)          \
  _(GPU_FusionReplaceAll)        \
  _(GPU_FusionParser)            \
  _(GPU_FusionDependency)        \
  _(GPU_FusionCodeGen)           \
  _(GPU_FusionCodeGen2)          \
  _(GPU_FusionSimplePWise)       \
  _(GPU_FusionExecKernel)        \
  _(GPU_FusionForLoop)           \
  _(GPU_FusionLoopUnroll)        \
  _(GPU_FusionUnaryOps)          \
  _(GPU_FusionBinaryOps)         \
  _(GPU_FusionTernaryOps)        \
  _(GPU_FusionCompoundOps)       \
  _(GPU_FusionAdvancedComputeAt) \
  _(GPU_FusionScalarInputs)      \
  _(GPU_FusionRFactorReplay)     \
  _(GPU_FusionReduction)         \
  _(GPU_FusionReduction2)
#else
#define TH_FORALL_TESTS_CUDA(_) \
  _(ArgumentSpec)               \
  _(CompleteArgumentSpec)       \
  _(Fusion)                     \
  _(GraphExecutor)              \
  _(ModuleConversion)           \
  _(Interp)
#endif

#define DECLARE_JIT_TEST(name) void test##name();
TH_FORALL_TESTS(DECLARE_JIT_TEST)
TH_FORALL_TESTS_CUDA(DECLARE_JIT_TEST)
#undef DECLARE_JIT_TEST

// This test is special since it requires prior setup in python.
// So it is not part of the general test list (which is shared between the gtest
// and python test runners), but is instead invoked manually by the
// torch_python_test.cpp
void testEvalModeForLoadedModule();
void testSerializationInterop();
void testTorchSaveError();

} // namespace jit
} // namespace torch<|MERGE_RESOLUTION|>--- conflicted
+++ resolved
@@ -81,11 +81,8 @@
   _(LiteInterpreterUpsampleNearest2d)  \
   _(CommonAncestor)                    \
   _(AutogradSymbols)                   \
-<<<<<<< HEAD
+  _(DefaultArgTypeHinting)             \
   _(Futures)                           \
-=======
-  _(DefaultArgTypeHinting)             \
->>>>>>> e088902b
   _(MobileTypeParser)                  \
   _(LiteInterpreterBuiltinFunction)    \
   _(LiteInterpreterPrim)               \
