#include <torch/library.h>

<<<<<<< HEAD
#include <ATen/native/quantized/cpu/packed_params.h>

torch::jit::class_<LinearPackedParamsBase> register_linear_params();

TORCH_LIBRARY(quantized, m) {
  register_linear_params();
=======
#include <ATen/native/quantized/cpu/conv_packed_params.h>
#include <torch/custom_class.h>

template <int kSpatialDim = 2>
torch::jit::class_<ConvPackedParamsBase<kSpatialDim>> register_conv_params();

extern template torch::jit::class_<ConvPackedParamsBase<2>> register_conv_params<2>();
extern template torch::jit::class_<ConvPackedParamsBase<3>> register_conv_params<3>();

TORCH_LIBRARY(quantized, m) {
  register_conv_params<2>();
  register_conv_params<3>();
>>>>>>> ee7a0fa7

  m.def("add(Tensor qa, Tensor qb, float scale, int zero_point) -> Tensor qc");
  m.def("add_relu(Tensor qa, Tensor qb, float scale, int zero_point) -> Tensor qc");
  m.def("add_out(Tensor qa, Tensor qb, Tensor(a!) out) -> Tensor(a!) out");
  m.def("add_relu_out(Tensor qa, Tensor qb, Tensor(a!) out) -> Tensor(a!) out");
  m.def("add_scalar(Tensor qa, Scalar b) -> Tensor qc");
  m.def("add_scalar_relu(Tensor qa, Scalar b) -> Tensor qc");
  m.def("add_scalar_out(Tensor qa, Scalar b, Tensor(a!) out) -> Tensor(a!) out");
  m.def("add_scalar_relu_out(Tensor qa, Scalar b, Tensor(a!) out) -> Tensor(a!) out");
  m.def("batch_norm2d(Tensor qx, Tensor weight, Tensor bias, Tensor mean, Tensor var, float eps, float output_scale, int output_zero_point) -> Tensor");
  m.def("batch_norm2d_relu(Tensor qx, Tensor weight, Tensor bias, Tensor mean, Tensor var, float eps, float output_scale, int output_zero_point) -> Tensor");
  m.def("batch_norm3d(Tensor qx, Tensor weight, Tensor bias, Tensor mean, Tensor var, float eps, float output_scale, int output_zero_point) -> Tensor");
  m.def("batch_norm3d_relu(Tensor qx, Tensor weight, Tensor bias, Tensor mean, Tensor var, float eps, float output_scale, int output_zero_point) -> Tensor");
  m.def("clamp(Tensor qx, Scalar? min, Scalar? max) -> Tensor qy");
  m.def("cat(Tensor[] qx, int dim, float? scale, int? zero_point) -> Tensor");
  m.def("cat_relu(Tensor[] qx, int dim, float? scale, int? zero_point) -> Tensor");
  m.def("cat_out(Tensor[] qx, int dim, Tensor(a!) out) -> Tensor(a!)");
  m.def("cat_relu_out(Tensor[] qx, int dim, Tensor(a!) out) -> Tensor(a!)");
  m.def("conv2d.new(Tensor qx, __torch__.torch.classes.quantized.Conv2dPackedParamsBase packed_weight, float output_scale, int output_zero_point) -> Tensor");
  m.def("conv2d_relu.new(Tensor qx, __torch__.torch.classes.quantized.Conv2dPackedParamsBase packed_weight, float output_scale, int output_zero_point) -> Tensor");
  m.def("conv3d.new(Tensor qx, __torch__.torch.classes.quantized.Conv3dPackedParamsBase packed_weight, float output_scale, int output_zero_point) -> Tensor");
  m.def("conv3d_relu.new(Tensor qx, __torch__.torch.classes.quantized.Conv3dPackedParamsBase packed_weight, float output_scale, int output_zero_point) -> Tensor");
  m.def("conv2d(Tensor qx, __torch__.torch.classes.quantized.Conv2dPackedParamsBase weight, int[] stride, int[] padding, int[] dilation, int groups, float output_scale, int output_zero_point) -> Tensor");
  m.def("conv2d_relu(Tensor qx, __torch__.torch.classes.quantized.Conv2dPackedParamsBase weight, int[] stride, int[] padding, int[] dilation, int groups, float output_scale, int output_zero_point) -> Tensor");
  m.def("conv3d(Tensor qx, __torch__.torch.classes.quantized.Conv3dPackedParamsBase weight, int[] stride, int[] padding, int[] dilation, int groups, float output_scale, int output_zero_point) -> Tensor");
  m.def("conv3d_relu(Tensor qx, __torch__.torch.classes.quantized.Conv3dPackedParamsBase weight, int[] stride, int[] padding, int[] dilation, int groups, float output_scale, int output_zero_point) -> Tensor");
  // conv_prepack is deprecated, please use conv2d_prepack for 2D conv.
  m.def("conv_prepack(Tensor weight, Tensor? bias, int[] stride, int[] padding, int[] dilation, int groups) -> __torch__.torch.classes.quantized.Conv2dPackedParamsBase");
  m.def("conv2d_prepack(Tensor weight, Tensor? bias, int[] stride, int[] padding, int[] dilation, int groups) -> __torch__.torch.classes.quantized.Conv2dPackedParamsBase");
  m.def("conv3d_prepack(Tensor weight, Tensor? bias, int[] stride, int[] padding, int[] dilation, int groups) -> __torch__.torch.classes.quantized.Conv3dPackedParamsBase");
  // conv_unpack is deprecated, please use conv2d_unpack for 2D conv.
  m.def("conv_unpack(__torch__.torch.classes.quantized.Conv2dPackedParamsBase packed_weights) -> (Tensor unpacked_weights, Tensor? B_origin)");
  m.def("conv2d_unpack(__torch__.torch.classes.quantized.Conv2dPackedParamsBase packed_weights) -> (Tensor unpacked_weights, Tensor? B_origin)");
  m.def("conv3d_unpack(__torch__.torch.classes.quantized.Conv3dPackedParamsBase packed_weights) -> (Tensor unpacked_weights, Tensor? B_origin)");
  m.def("conv2d_stride(__torch__.torch.classes.quantized.Conv2dPackedParamsBase packed_weights) -> int[]");
  m.def("conv2d_padding(__torch__.torch.classes.quantized.Conv2dPackedParamsBase packed_weights) -> int[]");
  m.def("conv2d_dilation(__torch__.torch.classes.quantized.Conv2dPackedParamsBase packed_weights) -> int[]");
  m.def("conv2d_groups(__torch__.torch.classes.quantized.Conv2dPackedParamsBase packed_weights) -> int");
  m.def("conv3d_stride(__torch__.torch.classes.quantized.Conv3dPackedParamsBase packed_weights) -> int[]");
  m.def("conv3d_padding(__torch__.torch.classes.quantized.Conv3dPackedParamsBase packed_weights) -> int[]");
  m.def("conv3d_dilation(__torch__.torch.classes.quantized.Conv3dPackedParamsBase packed_weights) -> int[]");
  m.def("conv3d_groups(__torch__.torch.classes.quantized.Conv3dPackedParamsBase packed_weights) -> int");
m.def("hardswish(Tensor input, float output_scale, int output_zero_point) -> Tensor");
  m.def("layer_norm(Tensor input, int[] normalized_shape, Tensor weight, Tensor bias, float eps, float output_scale, int output_zero_point) -> Tensor");
  m.def(
      "linear(Tensor X, __torch__.torch.classes.quantized.LinearPackedParamsBase W_prepack, float Y_scale_i, int Y_zero_point_i) -> Tensor Y");
  m.def(
      "linear_relu(Tensor X, __torch__.torch.classes.quantized.LinearPackedParamsBase W_prepack, float Y_scale_i, int Y_zero_point_i) -> Tensor Y");
  m.def(
      "linear_dynamic(Tensor X, __torch__.torch.classes.quantized.LinearPackedParamsBase W_prepack) -> Tensor Y");
  m.def(
      "linear_relu_dynamic(Tensor X, __torch__.torch.classes.quantized.LinearPackedParamsBase W_prepack) -> Tensor Y");
  m.def(
      "linear_dynamic_fp16(Tensor X, __torch__.torch.classes.quantized.LinearPackedParamsBase W_prepack) -> Tensor Y");
  m.def(
      "linear_prepack(Tensor W, Tensor? B=None) -> __torch__.torch.classes.quantized.LinearPackedParamsBase W_prepack");
  m.def(
      "linear_prepack_fp16(Tensor W, Tensor? B=None) -> __torch__.torch.classes.quantized.LinearPackedParamsBase W_prepack");
  m.def("linear_prepack_legacy(Tensor W, Tensor? B=None) -> Tensor W_prepack");
  m.def(
      "linear_prepack_fp16_legacy(Tensor W, Tensor? B=None) -> Tensor W_prepack");
  m.def(
      "linear_unpack(__torch__.torch.classes.quantized.LinearPackedParamsBase W_prepack) -> (Tensor W_origin, Tensor? B_origin)");
  m.def(
      "linear_unpack_fp16(__torch__.torch.classes.quantized.LinearPackedParamsBase W_prepack) -> (Tensor W_origin, Tensor? B_origin)");
  m.def(
      "linear_unpack.legacy(Tensor W_prepack) -> (Tensor W_origin, Tensor? B_origin)");
  m.def(
      "linear_unpack_fp16.legacy(Tensor W_prepack) -> (Tensor W_origin, Tensor? B_origin)");
  m.def("mul(Tensor qa, Tensor qb, float scale, int zero_point)-> Tensor qc");
  m.def("mul_relu(Tensor qa, Tensor qb, float scale, int zero_point)-> Tensor qc");
  m.def("mul_out(Tensor qa, Tensor qb, Tensor(a!) out)-> Tensor(a!) out");
  m.def("mul_relu_out(Tensor qa, Tensor qb, Tensor(a!) out)-> Tensor(a!) out");
  m.def("mul_scalar(Tensor qa, Scalar b)-> Tensor qc");
  m.def("mul_scalar_relu(Tensor qa, Scalar b)-> Tensor qc");
  m.def("mul_scalar_out(Tensor qa, Scalar b, Tensor(a!) out)-> Tensor(a!) out");
  m.def("mul_scalar_relu_out(Tensor qa, Scalar b, Tensor(a!) out)-> Tensor(a!) out");
  // NB: missing a space after comma here...
  m.def("max_pool2d(Tensor qx, int[] kernel_size, int[] stride, int[] padding, int[] dilation,bool ceil_mode) -> Tensor");
  m.def("relu6(Tensor qx, bool inplace=False) -> Tensor");
}

// According to #33294: The "_" prefix registration will be
// removed when the operators are all migrated to mobile.
// https://github.com/pytorch/pytorch/issues/36510
TORCH_LIBRARY(_quantized, m) {
  m.def("add(Tensor qa, Tensor qb, float scale, int zero_point) -> Tensor qc");
<<<<<<< HEAD
  m.def("conv2d(Tensor qx, Tensor weight, int[] stride, int[] padding, int[] dilation, int groups, float output_scale, int output_zero_point) -> Tensor");
  m.def("conv2d_relu(Tensor qx, Tensor weight, int[] stride, int[] padding, int[] dilation, int groups, float output_scale, int output_zero_point) -> Tensor");
  m.def("conv2d_prepack(Tensor weight, Tensor? bias, int[] stride, int[] padding, int[] dilation, int groups) -> Tensor");
  m.def(
      "linear(Tensor X, __torch__.torch.classes.quantized.LinearPackedParamsBase W_prepack, float Y_scale_i, int Y_zero_point_i) -> Tensor Y");
  m.def(
      "linear_dynamic(Tensor X, __torch__.torch.classes.quantized.LinearPackedParamsBase W_prepack) -> Tensor Y");
  m.def(
      "linear_prepack(Tensor W, Tensor? B=None) -> __torch__.torch.classes.quantized.LinearPackedParamsBase W_prepack");
  m.def(
      "linear_prepack_fp16(Tensor W, Tensor? B=None) -> __torch__.torch.classes.quantized.LinearPackedParamsBase W_prepack");
  m.def("linear_prepack_legacy(Tensor W, Tensor? B=None) -> Tensor W_prepack");
  m.def(
      "linear_prepack_fp16_legacy(Tensor W, Tensor? B=None) -> Tensor W_prepack");
=======
  m.def("conv2d(Tensor qx, __torch__.torch.classes.quantized.Conv2dPackedParamsBase packed_weight, float output_scale, int output_zero_point) -> Tensor");
  m.def("conv2d_relu(Tensor qx, __torch__.torch.classes.quantized.Conv2dPackedParamsBase packed_weight, float output_scale, int output_zero_point) -> Tensor");
  m.def("conv2d_prepack(Tensor weight, Tensor? bias, int[] stride, int[] padding, int[] dilation, int groups) -> __torch__.torch.classes.quantized.Conv2dPackedParamsBase");
  m.def("linear(Tensor X, Tensor W_prepack, float Y_scale_i, int Y_zero_point_i) -> Tensor Y");
  m.def("linear_dynamic(Tensor X, Tensor W_prepack) -> Tensor Y");
  m.def("linear_prepack(Tensor W, Tensor? B=None) -> Tensor W_prepack");
  m.def("linear_prepack_fp16(Tensor W, Tensor? B=None) -> Tensor W_prepack");
>>>>>>> ee7a0fa7
}<|MERGE_RESOLUTION|>--- conflicted
+++ resolved
@@ -1,15 +1,10 @@
 #include <torch/library.h>
 
-<<<<<<< HEAD
 #include <ATen/native/quantized/cpu/packed_params.h>
+#include <ATen/native/quantized/cpu/conv_packed_params.h>
+#include <torch/custom_class.h>
 
 torch::jit::class_<LinearPackedParamsBase> register_linear_params();
-
-TORCH_LIBRARY(quantized, m) {
-  register_linear_params();
-=======
-#include <ATen/native/quantized/cpu/conv_packed_params.h>
-#include <torch/custom_class.h>
 
 template <int kSpatialDim = 2>
 torch::jit::class_<ConvPackedParamsBase<kSpatialDim>> register_conv_params();
@@ -18,9 +13,9 @@
 extern template torch::jit::class_<ConvPackedParamsBase<3>> register_conv_params<3>();
 
 TORCH_LIBRARY(quantized, m) {
+  register_linear_params();
   register_conv_params<2>();
   register_conv_params<3>();
->>>>>>> ee7a0fa7
 
   m.def("add(Tensor qa, Tensor qb, float scale, int zero_point) -> Tensor qc");
   m.def("add_relu(Tensor qa, Tensor qb, float scale, int zero_point) -> Tensor qc");
@@ -108,10 +103,9 @@
 // https://github.com/pytorch/pytorch/issues/36510
 TORCH_LIBRARY(_quantized, m) {
   m.def("add(Tensor qa, Tensor qb, float scale, int zero_point) -> Tensor qc");
-<<<<<<< HEAD
-  m.def("conv2d(Tensor qx, Tensor weight, int[] stride, int[] padding, int[] dilation, int groups, float output_scale, int output_zero_point) -> Tensor");
-  m.def("conv2d_relu(Tensor qx, Tensor weight, int[] stride, int[] padding, int[] dilation, int groups, float output_scale, int output_zero_point) -> Tensor");
-  m.def("conv2d_prepack(Tensor weight, Tensor? bias, int[] stride, int[] padding, int[] dilation, int groups) -> Tensor");
+  m.def("conv2d(Tensor qx, __torch__.torch.classes.quantized.Conv2dPackedParamsBase packed_weight, float output_scale, int output_zero_point) -> Tensor");
+  m.def("conv2d_relu(Tensor qx, __torch__.torch.classes.quantized.Conv2dPackedParamsBase packed_weight, float output_scale, int output_zero_point) -> Tensor");
+  m.def("conv2d_prepack(Tensor weight, Tensor? bias, int[] stride, int[] padding, int[] dilation, int groups) -> __torch__.torch.classes.quantized.Conv2dPackedParamsBase");
   m.def(
       "linear(Tensor X, __torch__.torch.classes.quantized.LinearPackedParamsBase W_prepack, float Y_scale_i, int Y_zero_point_i) -> Tensor Y");
   m.def(
@@ -123,13 +117,4 @@
   m.def("linear_prepack_legacy(Tensor W, Tensor? B=None) -> Tensor W_prepack");
   m.def(
       "linear_prepack_fp16_legacy(Tensor W, Tensor? B=None) -> Tensor W_prepack");
-=======
-  m.def("conv2d(Tensor qx, __torch__.torch.classes.quantized.Conv2dPackedParamsBase packed_weight, float output_scale, int output_zero_point) -> Tensor");
-  m.def("conv2d_relu(Tensor qx, __torch__.torch.classes.quantized.Conv2dPackedParamsBase packed_weight, float output_scale, int output_zero_point) -> Tensor");
-  m.def("conv2d_prepack(Tensor weight, Tensor? bias, int[] stride, int[] padding, int[] dilation, int groups) -> __torch__.torch.classes.quantized.Conv2dPackedParamsBase");
-  m.def("linear(Tensor X, Tensor W_prepack, float Y_scale_i, int Y_zero_point_i) -> Tensor Y");
-  m.def("linear_dynamic(Tensor X, Tensor W_prepack) -> Tensor Y");
-  m.def("linear_prepack(Tensor W, Tensor? B=None) -> Tensor W_prepack");
-  m.def("linear_prepack_fp16(Tensor W, Tensor? B=None) -> Tensor W_prepack");
->>>>>>> ee7a0fa7
 }