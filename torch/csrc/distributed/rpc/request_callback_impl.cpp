--- conflicted
+++ resolved
@@ -193,22 +193,14 @@
     case MessageType::PYTHON_CALL: {
       auto& upc = static_cast<UnpickledPythonCall&>(rpc);
       auto& pythonRpcHandler = PythonRpcHandler::getInstance();
-<<<<<<< HEAD
-      std::shared_ptr<SerializedPyObj> serializedPyObj = nullptr;
-      {
-        // Use GIL to guard the decref of the py::object returned by
-        // pythonRpcHandler.runPythonUdf(...)
-        py::gil_scoped_acquire acquire;
-        serializedPyObj =
-            std::make_shared<SerializedPyObj>(pythonRpcHandler.serialize(
-                pythonRpcHandler.runPythonUdf(upc.pythonUdf())));
-=======
       if (upc.isAsyncExecution()) {
         std::shared_ptr<jit::PythonFutureWrapper> pyFuture;
         {
           py::gil_scoped_acquire acquire;
-          auto result =
-              pythonRpcHandler.runPythonUdf(std::move(upc).movePythonUdf());
+          // TODO: Destruction of upc would acquire GIl again. This can be
+          // avoided by decrement the refcnt if upc is an unique/shared_ptr.
+          // Do this as part of https://github.com/pytorch/pytorch/issues/39351.
+          auto result = pythonRpcHandler.runPythonUdf(upc.pythonUdf());
 
           if (pythonRpcHandler.isRemoteException(result)) {
             // Hit exception when running the user function.
@@ -263,11 +255,10 @@
           py::gil_scoped_acquire acquire;
           serializedPyObj = std::make_shared<SerializedPyObj>(
               pythonRpcHandler.serialize(pythonRpcHandler.runPythonUdf(
-                  std::move(upc).movePythonUdf())));
+                  upc.pythonUdf())));
         }
         markComplete(
             std::move(PythonResp(std::move(*serializedPyObj))).toMessage());
->>>>>>> fc70916a
       }
 
       return;
@@ -372,26 +363,10 @@
 
       auto& pythonRpcHandler = PythonRpcHandler::getInstance();
       IValue py_ivalue;
-<<<<<<< HEAD
-      try {
-        {
-          // Use GIL to guard the decref of the py::object returned by
-          // pythonRpcHandler.runPythonUdf(...)
-          py::gil_scoped_acquire acquire;
-          py_ivalue = jit::toIValue(
-              pythonRpcHandler.runPythonUdf(uprc.pythonUdf()),
-              PyObjectType::get());
-        }
-        ownerRRef->setValue(std::move(py_ivalue));
-      } catch (py::error_already_set& e) {
-        // py::error_already_set requires GIL to destruct, take special care.
-        ownerRRef->setError(e.what());
-=======
       {
->>>>>>> fc70916a
         py::gil_scoped_acquire acquire;
         py_ivalue = jit::toIValue(
-            pythonRpcHandler.runPythonUdf(std::move(uprc).movePythonUdf()),
+            pythonRpcHandler.runPythonUdf(uprc.pythonUdf()),
             PyObjectType::get());
       }
       ownerRRef->setValue(std::move(py_ivalue));
