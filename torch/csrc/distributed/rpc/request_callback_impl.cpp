#include <torch/csrc/distributed/rpc/request_callback_impl.h>

#include <c10/util/C++17.h>
#include <torch/csrc/distributed/autograd/context/container.h>
#include <torch/csrc/distributed/autograd/context/context.h>
#include <torch/csrc/distributed/autograd/engine/dist_engine.h>
#include <torch/csrc/distributed/autograd/rpc_messages/cleanup_autograd_context_req.h>
#include <torch/csrc/distributed/autograd/rpc_messages/cleanup_autograd_context_resp.h>
#include <torch/csrc/distributed/autograd/rpc_messages/propagate_gradients_req.h>
#include <torch/csrc/distributed/autograd/rpc_messages/propagate_gradients_resp.h>
#include <torch/csrc/distributed/autograd/rpc_messages/rpc_with_autograd.h>
#include <torch/csrc/distributed/autograd/utils.h>
#include <torch/csrc/distributed/rpc/profiler/server_process_global_profiler.h>
#include <torch/csrc/distributed/rpc/python_call.h>
#include <torch/csrc/distributed/rpc/python_remote_call.h>
#include <torch/csrc/distributed/rpc/python_resp.h>
#include <torch/csrc/distributed/rpc/python_rpc_handler.h>
#include <torch/csrc/distributed/rpc/rref_context.h>
#include <torch/csrc/distributed/rpc/rref_impl.h>
#include <torch/csrc/distributed/rpc/rref_proto.h>
#include <torch/csrc/distributed/rpc/script_call.h>
#include <torch/csrc/distributed/rpc/script_remote_call.h>
#include <torch/csrc/distributed/rpc/script_resp.h>
#include <torch/csrc/distributed/rpc/unpickled_python_call.h>
#include <torch/csrc/distributed/rpc/unpickled_python_remote_call.h>
#include <torch/csrc/distributed/rpc/utils.h>
#include <torch/csrc/jit/python/pybind_utils.h>

namespace torch {
namespace distributed {
namespace rpc {

using namespace torch::distributed::autograd;

namespace {

std::unique_ptr<RpcCommandBase> deserializePythonRpcCommandReference(
    RpcCommandBase& rpc,
    const MessageType& messageType) {
  switch (messageType) {
    case MessageType::PYTHON_CALL: {
      auto& pc = static_cast<PythonCall&>(rpc);
      return std::make_unique<UnpickledPythonCall>(
          pc.serializedPyObj(), pc.isAsyncExecution());
    }
    case MessageType::PYTHON_REMOTE_CALL: {
      auto& prc = static_cast<PythonRemoteCall&>(rpc);
      return std::make_unique<UnpickledPythonRemoteCall>(
          prc.serializedPyObj(),
          prc.retRRefId(),
          prc.retForkId(),
          prc.isAsyncExecution());
    }
    case MessageType::FORWARD_AUTOGRAD_REQ: {
      // Deserialize the wrapped RPC if it contains Python UDF
      auto& rwa = static_cast<RpcWithAutograd&>(rpc);
      auto& wrappedRpc = rwa.wrappedRpc();
      auto pythonRpc = deserializePythonRpcCommandReference(
          wrappedRpc, rwa.wrappedMessageType());
      if (pythonRpc) {
        rwa.setWrappedRpc(std::move(pythonRpc));
      }
      return nullptr;
    }
    default: {
      return nullptr;
    }
  }
}

std::unique_ptr<RpcCommandBase> deserializePythonRpcCommand(
    std::unique_ptr<RpcCommandBase> rpc,
    const MessageType& messageType) {
  auto pythonRpc = deserializePythonRpcCommandReference(*rpc, messageType);
  return pythonRpc ? std::move(pythonRpc) : std::move(rpc);
}

// When request message has autograd info, processMessage() will set up valid
// current context id properly. This struct is used to clean up current context
// id after processMessage() is done.
struct DistAutogradContextGuard {
  explicit DistAutogradContextGuard(int64_t ctxId) {
    auto& container = DistAutogradContainer::getInstance();
    prevCtxId_ = container.currentContextId();
    container.forceCurrentContextId(ctxId);
  }
  ~DistAutogradContextGuard() {
    auto& container = DistAutogradContainer::getInstance();
    container.forceCurrentContextId(prevCtxId_);
  }

  int64_t prevCtxId_;
};

void processAsyncExecution(
    const py::object& pyFn,
    const int64_t messageId,
<<<<<<< HEAD
    const std::shared_ptr<FutureMessage> responseFuture,
    std::function<void(const py::object&,
=======
    const std::shared_ptr<FutureMessage>& responseFuture,
    std::function<void(SerializedPyObj,
>>>>>>> e8eaf598
                       int64_t,
                       PythonRpcHandler&,
                       const std::shared_ptr<FutureMessage>&)> postProcessing) {
  std::shared_ptr<jit::PythonFutureWrapper> pyFuture;
  auto& pythonRpcHandler = PythonRpcHandler::getInstance();
  {
    py::gil_scoped_acquire acquire;
    auto result = pythonRpcHandler.runPythonUdf(pyFn);

    if (pythonRpcHandler.isRemoteException(result)) {
      // Hit exception when running the user function.
      // Not releasing GIL before serialize to avoid an additional
      // context switch.
      postProcessing(result, messageId, pythonRpcHandler, responseFuture);
      return;
    }

    try {
      pyFuture = result.cast<std::shared_ptr<jit::PythonFutureWrapper>>();
    } catch (const py::cast_error& e) {
      auto type = result.get_type();
      auto errMsg = c10::str(
          e.what(),
          ". Functions decorated with @rpc.async_function must return a "
          "torch.futures.Future object, but got ",
          type.attr("__module__").cast<std::string>(),
          ".",
          type.attr("__qualname__").cast<std::string>());

      {
        py::gil_scoped_release release;
        responseFuture->markCompleted(
            createExceptionResponse(errMsg, messageId));
      }
      return;
    }
  }

  pyFuture->fut->addCallback([messageId,
                              responseFuture,
                              postProcessing{std::move(postProcessing)},
                              jitFuture = pyFuture->fut,
                              &pythonRpcHandler]() {
      py::gil_scoped_acquire acquire;
      postProcessing(
          jit::toPyObject(jitFuture->value()),
          messageId,
          pythonRpcHandler,
          responseFuture);
  });
}

} // anonymous namespace

Message RequestCallbackImpl::handleError(
    const std::exception& e,
    const MessageType messageType,
    int64_t messageId) const {
  LOG(ERROR) << "Received error while processing request type " << messageType
             << ": " << e.what();
  // Adding node information to the error here since all processed RPC
  // requests should be going through this function.
  std::string errorMsg = c10::str(
      "Error on Node ",
      DistAutogradContainer::getInstance().getWorkerId(),
      ": ",
      e.what());
  return createExceptionResponse(errorMsg, messageId);
}

void RequestCallbackImpl::processRpc(
    RpcCommandBase& rpc,
    const MessageType& messageType,
    const int64_t messageId,
    const std::shared_ptr<FutureMessage>& responseFuture) const {
  auto markComplete = [messageId, &responseFuture](Message m) {
    m.setId(messageId);
    responseFuture->markCompleted(std::move(m));
  };

  // TODO: RpcCommandBase should have an abstract execute() method that we can
  // call here instead of having another switch statement here. Even better we
  // could have abstract classes RpcRequest and RpcResp which inherit from
  // RpcCommandBase and RpcRequest declares the abstract method execute() that
  // we can call here. RpcResponse could have an abstract method to convert it
  // to a python object.
  switch (messageType) {
    case MessageType::SCRIPT_CALL: {
      auto& scriptCall = static_cast<ScriptCall&>(rpc);

      // scriptCall is only alive within this block, use reference to avoid copy
      auto& stack = scriptCall.stackRef();
      if (scriptCall.hasOp()) {
        scriptCall.op()->getOperation()(stack);
        TORCH_INTERNAL_ASSERT(
            stack.size() == 1,
            "Return value of a builtin operator or a "
            "TorchScript function should be a single IValue, got a vector of "
            "size ",
            stack.size());
        markComplete(
            std::move(ScriptResp(std::move(stack.front()))).toMessage());
        return;
      }

      // runAsync() starts in the calling thread, but may return an uncompleted
      // future (though for non-async code, it will typically be completed).
      // If it was async, our callback will typically be invoked by the
      // continuation on an at::launch() thread.
      auto jitFuture = PythonRpcHandler::getInstance()
                           .jitCompilationUnit()
                           ->get_function(scriptCall.qualifiedName())
                           .runAsync(stack);

      if (scriptCall.isAsyncExecution()) {
        jitFuture->addCallback([responseFuture, messageId, jitFuture]() {
          try {
            auto valueJitFuture = jitFuture->value().toFuture();
            valueJitFuture->addCallback([responseFuture,
                                         messageId,
                                         valueJitFuture]() {
              try {
                Message m = ScriptResp(valueJitFuture->value()).toMessage();
                m.setId(messageId);
                responseFuture->markCompleted(std::move(m));
              } catch (const std::exception& e) {
                responseFuture->setError(e.what());
              }
            });
          } catch (const std::exception& e) {
            responseFuture->setError(e.what());
          }
        });
      } else {
        if (jitFuture->completed()) {
          markComplete(
              std::move(ScriptResp(jitFuture->value())).toMessage());
          return;
        }

        jitFuture->addCallback([responseFuture, messageId, jitFuture]() {
          try {
            Message m = ScriptResp(jitFuture->value()).toMessage();
            m.setId(messageId);
            responseFuture->markCompleted(std::move(m));
          } catch (const std::exception& e) {
            responseFuture->setError(e.what());
          }
        });
      }

      return;
    }
    case MessageType::PYTHON_CALL: {
      auto& upc = static_cast<UnpickledPythonCall&>(rpc);
      if (upc.isAsyncExecution()) {
        processAsyncExecution(
            upc.pythonUdf(),
            messageId,
            responseFuture,
            [](py::object result,
               const int64_t messageId,
               PythonRpcHandler& pythonRpcHandler,
               const std::shared_ptr<FutureMessage>& responseFuture) {
              auto serializedPyObj = pythonRpcHandler.serialize(result);
              py::gil_scoped_release release;
              auto m =
                  std::move(PythonResp(std::move(serializedPyObj))).toMessage();
              m.setId(messageId);
              responseFuture->markCompleted(std::move(m));
            });
      } else {
        auto& pythonRpcHandler = PythonRpcHandler::getInstance();
        std::shared_ptr<SerializedPyObj> serializedPyObj;
        {
          py::gil_scoped_acquire acquire;
          serializedPyObj = std::make_shared<SerializedPyObj>(
              pythonRpcHandler.serialize(pythonRpcHandler.runPythonUdf(
                  upc.pythonUdf())));
        }
        markComplete(
            std::move(PythonResp(std::move(*serializedPyObj))).toMessage());
      }

      return;
    }
    case MessageType::SCRIPT_REMOTE_CALL: {
      auto& scriptRemoteCall = static_cast<ScriptRemoteCall&>(rpc);
      auto rrefId = scriptRemoteCall.retRRefId();
      auto forkId = scriptRemoteCall.retForkId();
      auto& ctx = RRefContext::getInstance();

      TypePtr returnType;
      if (scriptRemoteCall.hasOp()) {
        returnType = scriptRemoteCall.op()->schema().returns()[0].type();
      } else {
        returnType = PythonRpcHandler::getInstance()
                         .jitCompilationUnit()
                         ->get_function(scriptRemoteCall.qualifiedName())
                         .getSchema()
                         .returns()
                         .at(0)
                         .type();
      }

      auto ownerRRef = ctx.getOrCreateOwnerRRef(rrefId, returnType);
      auto postProcessing = [rrefId, forkId, messageId, responseFuture]() {
        if (rrefId != forkId) {
          // Caller is a user and callee is the owner, add fork
          //
          // NB: rrefId == forkId is true if and only if calling remote to
          // self. In that case both the caller and the callee will access
          // the OwnerRRef. Hence, on the callee side (here), it should not
          // call addForkOfOwner as it is not a fork. To allow callee to
          // distinguish when this request is sent to self, the caller will
          // set forkId using rrefId (OwnerRRef does not have a forkId
          // anyway).
          RRefContext::getInstance().addForkOfOwner(rrefId, forkId);
        }
        Message m = RemoteRet(rrefId, forkId).toMessage();
        m.setId(messageId);
        responseFuture->markCompleted(std::move(m));
      };

      // scriptRemoteCall is only alive within this block, use reference to
      // avoid copy. If the underlying code runs with a continuation, runAsync()
      // below will std::move the appropriate portion of the stack.
      auto& stack = scriptRemoteCall.stackRef();
      if (scriptRemoteCall.hasOp()) {
        try {
          scriptRemoteCall.op()->getOperation()(stack);
        } catch (const std::exception& e) {
          // Don't throw in this call, but rather transfer the exception
          // to the rref.
          ownerRRef->setError(e.what());
          postProcessing();
          return;
        }
        TORCH_INTERNAL_ASSERT(
            stack.size() == 1,
            "Return value of a builtin operator or a "
            "TorchScript function should be a single IValue, got a vector of "
            "size ",
            stack.size());
        ownerRRef->setValue(std::move(stack.front()));
        postProcessing();
        return;
      }

      c10::intrusive_ptr<c10::ivalue::Future> jitFuture;
      try {
        jitFuture = PythonRpcHandler::getInstance()
                        .jitCompilationUnit()
                        ->get_function(scriptRemoteCall.qualifiedName())
                        .runAsync(stack);
        if (jitFuture->completed()) { // short-cut.
          ownerRRef->setValue(jitFuture->value());
          postProcessing();
          return;
        }
      } catch (const std::exception& e) {
        ownerRRef->setError(e.what());
        postProcessing();
        return;
      }
      jitFuture->addCallback([ownerRRef, postProcessing, jitFuture]() {
        try {
          ownerRRef->setValue(jitFuture->value());
        } catch (const std::exception& e) {
          ownerRRef->setError(e.what());
        }
        postProcessing();
      });
      return;
    }
    case MessageType::PYTHON_REMOTE_CALL: {
      auto& uprc = static_cast<UnpickledPythonRemoteCall&>(rpc);

      const auto& rrefId = uprc.rrefId();
      const auto& forkId = uprc.forkId();
      auto& ctx = RRefContext::getInstance();

      auto ownerRRef = ctx.getOrCreateOwnerRRef(rrefId, PyObjectType::get());
      auto& pythonRpcHandler = PythonRpcHandler::getInstance();

      if (rrefId != forkId) {
        // Caller is a user and callee is the owner, add fork
        //
        // NB: rrefId == forkId is true if and only if calling remote to self.
        // In that case both the caller and the callee will access the
        // OwnerRRef. Hence, on the callee side (here), it should not call
        // addForkOfOwner as it is not a fork. To allow callee to distinguish
        // when this request is sent to self, the caller will set forkId using
        // rrefId (OwnerRRef does not have a forkId anyway).
        ctx.addForkOfOwner(rrefId, forkId);
      }

      if (uprc.isAsyncExecution()) {
        processAsyncExecution(
            uprc.pythonUdf(),
            messageId,
            responseFuture,
            [ownerRRef, rrefId, forkId](
                py::object result,
                const int64_t messageId,
                PythonRpcHandler& pythonRpcHandler,
                const std::shared_ptr<FutureMessage>& responseFuture) {
              IValue py_ivalue = jit::toIValue(result, PyObjectType::get());

              py::gil_scoped_release release;
              ownerRRef->setValue(std::move(py_ivalue));
              auto m = RemoteRet(rrefId, forkId).toMessage();
              m.setId(messageId);
              responseFuture->markCompleted(std::move(m));
            });
      } else {
        IValue py_ivalue;
        {
          py::gil_scoped_acquire acquire;
          py_ivalue = jit::toIValue(
              pythonRpcHandler.runPythonUdf(uprc.pythonUdf()),
              PyObjectType::get());
        }
        ownerRRef->setValue(std::move(py_ivalue));
        markComplete(RemoteRet(rrefId, forkId).toMessage());
      }
      return;
    }
    case MessageType::SCRIPT_RREF_FETCH_CALL: {
      auto& srf = static_cast<ScriptRRefFetchCall&>(rpc);
      auto& ctx = RRefContext::getInstance();

      auto futureOwner = ctx.getOwnerRRef(srf.rrefId());

      if (futureOwner->completed()) { // optional fast-path
        // the OwnerRRef has been created
        const auto& rref = futureOwner->constValue();
        if (rref->hasValue()) {
          markComplete(ScriptRRefFetchRet({rref->getValue()}).toMessage());
          return;
        }
      }

      futureOwner->addCallback([responseFuture, messageId, futureOwner]() {
        const auto& rref = futureOwner->constValue();
        auto whenValueSet = rref->getFuture();

        // Our response is satisfied when the rpc.remote() request
        // finishes executing on the owner.
        whenValueSet->addCallback(
            [responseFuture, messageId, rref, whenValueSet]() {
              if (whenValueSet->hasError()) {
                responseFuture->setError(whenValueSet->error()->what());
                return;
              }
              try {
                Message m = ScriptRRefFetchRet({rref->getValue()}).toMessage();
                m.setId(messageId);
                responseFuture->markCompleted(std::move(m));
              } catch (const std::exception& e) {
                responseFuture->setError(e.what());
              }
            });
      });

      return;
    }
    case MessageType::PYTHON_RREF_FETCH_CALL: {
      // Making this lambda mutable to allow move-capture it in callbacks
      auto serialize = [](IValue value) mutable -> SerializedPyObj {
        auto& pythonRpcHandler = PythonRpcHandler::getInstance();
        // Need this GIL to guard jit::toPyObj and destruct its returned
        // py::object
        py::gil_scoped_acquire acquire;
        return pythonRpcHandler.serialize(jit::toPyObject(std::move(value)));
      };
      auto& prf = static_cast<PythonRRefFetchCall&>(rpc);
      auto& ctx = RRefContext::getInstance();

      auto futureOwner = ctx.getOwnerRRef(prf.rrefId());

      if (futureOwner->completed()) { // optional fast-path
        // the OwnerRRef has been created
        const auto& rref = futureOwner->constValue();
        if (rref->hasValue()) {
          SerializedPyObj result = serialize(rref->getValue());
          markComplete(
              PythonRRefFetchRet(std::move(result).toIValues()).toMessage());
          return;
        }
      }

      futureOwner->addCallback([responseFuture,
                                messageId,
                                futureOwner,
                                serialize{std::move(serialize)}]() mutable {
        const auto& rref = futureOwner->constValue();
        auto whenValueSet = rref->getFuture();

        // Our response is satisfied when the the rpc.remote() request
        // finishes executing on the owner.
        whenValueSet->addCallback([responseFuture,
                                   messageId,
                                   rref,
                                   whenValueSet,
                                   serialize{std::move(serialize)}]() mutable {
          if (whenValueSet->hasError()) {
            responseFuture->setError(whenValueSet->error()->what());
            return;
          }
          try {
            SerializedPyObj result = serialize(rref->getValue());
            Message m =
                PythonRRefFetchRet(std::move(result).toIValues()).toMessage();
            m.setId(messageId);
            responseFuture->markCompleted(std::move(m));
          } catch (const std::exception& e) {
            responseFuture->setError(e.what());
          }
        });
      });

      return;
    }
    case MessageType::RREF_USER_DELETE: {
      auto& rud = static_cast<RRefUserDelete&>(rpc);
      auto& ctx = RRefContext::getInstance();
      auto deletedRRef = ctx.delForkOfOwner(rud.rrefId(), rud.forkId());
      if (deletedRRef && deletedRRef->isPyObj()) {
        py::gil_scoped_acquire acquire;
        deletedRRef.reset();
      }
      markComplete(std::move(RRefAck()).toMessage());
      return;
    }
    case MessageType::RREF_CHILD_ACCEPT: {
      auto& rca = static_cast<RRefChildAccept&>(rpc);
      auto& ctx = RRefContext::getInstance();
      ctx.delPendingChild(rca.forkId());
      markComplete(std::move(RRefAck()).toMessage());
      return;
    }
    case MessageType::RREF_FORK_REQUEST: {
      auto& rfr = static_cast<RRefForkRequest&>(rpc);
      auto& ctx = RRefContext::getInstance();
      ctx.addForkOfOwnerIfNotPresent(rfr.rrefId(), rfr.forkId());
      markComplete(RRefAck().toMessage());
      return;
    }
    case MessageType::FORWARD_AUTOGRAD_REQ: {
      auto& rpcWithAutograd = static_cast<RpcWithAutograd&>(rpc);

      // Attach 'recv' autograd function.
      auto autogradContext = addRecvRpcBackward(
          rpcWithAutograd.autogradMetadata(),
          rpcWithAutograd.tensors(),
          rpcWithAutograd.fromWorkerId());
      // For this recv thread on server side, before processRpc(),
      // set current_context_id_ to be context_id passed from client.
      // In this way, if there is nested rpc call in python rpc call, original
      // context_id from client can be passed in the chain calls.
      auto& autogradContainer = DistAutogradContainer::getInstance();
      TORCH_INTERNAL_ASSERT(
          autogradContext != nullptr,
          "autogradContext is nullptr, FORWARD_AUTOGRAD_REQ should always get "
          "or create valid autogradContext in addRecvRpcBackward.");

      DistAutogradContextGuard ctxGuard(autogradContext->contextId());

      // Process the original RPC.
      auto wrappedMessageType = rpcWithAutograd.wrappedMessageType();
      // Make an overall future for the wrapped response.
      auto wrappedRpcResponseFuture = std::make_shared<FutureMessage>();
      // Kick off processing for the nested future and get a Future<T> to the
      // result.
      processRpc(
          rpcWithAutograd.wrappedRpc(),
          wrappedMessageType,
          messageId,
          wrappedRpcResponseFuture);

      auto fromWorkerId = rpcWithAutograd.fromWorkerId();
      // The original future needs to be marked as completed when the wrapped
      // one completes, with the autograd context information wrapped.
      // Uses weak_ptr so we can std::move the value.
      wrappedRpcResponseFuture->addCallback(
          [responseFuture,
           messageId,
           fromWorkerId,
           weak = std::weak_ptr<FutureMessage>(wrappedRpcResponseFuture),
           ctxId = autogradContext->contextId()]() {
            // As this callback can be invoked by a different thread, we have to
            // make sure that the thread_local states in the previous thread is
            // correctly propagated.
            // NB: The execution of TorchScript functions can also run on a
            // different thread, which is addressed by
            // https://github.com/pytorch/pytorch/pull/36395
            // NB: when adding async UDF support, we should also propagate
            // thread_local states there.
            // TODO: Land on a general solution for RPC ThreadLocalState. See
            // https://github.com/pytorch/pytorch/issues/38510
            DistAutogradContextGuard cbCtxGuard(ctxId);

            auto wrappedRpcResponseFuture = weak.lock();
            TORCH_INTERNAL_ASSERT(wrappedRpcResponseFuture);
            if (wrappedRpcResponseFuture->hasError()) {
              // Propagate error to responseFuture if we had one.
              responseFuture->setError(
                  wrappedRpcResponseFuture->error()->what());
            } else {
              auto msg = getMessageWithAutograd(
                  fromWorkerId,
                  std::move(*wrappedRpcResponseFuture).moveValue(),
                  MessageType::FORWARD_AUTOGRAD_RESP);
              msg.setId(messageId);
              responseFuture->markCompleted(std::move(msg));
            }
          });
      return;
    }
    case MessageType::BACKWARD_AUTOGRAD_REQ: {
      auto& gradientsCall = static_cast<PropagateGradientsReq&>(rpc);
      const auto& autogradMetadata = gradientsCall.getAutogradMetadata();

      // Retrieve the appropriate autograd context.
      auto autogradContext =
          DistAutogradContainer::getInstance().retrieveContext(
              autogradMetadata.autogradContextId);

      // Lookup the appropriate 'send' function to enqueue.
      std::shared_ptr<SendRpcBackward> sendFunction =
          autogradContext->retrieveSendFunction(
              autogradMetadata.autogradMessageId);

      // Attach the gradients to the send function.
      sendFunction->setGrads(gradientsCall.getGrads());

      // Now execute the autograd graph using the "distributed engine."
      auto execFuture = DistEngine::getInstance().executeSendFunctionAsync(
          autogradContext, sendFunction, gradientsCall.retainGraph());

      // Our response is satisfied when the rpcs come back.
      execFuture->addCallback(
          [responseFuture, messageId](const FutureMessage& execFuture) {
            if (!execFuture.hasError()) {
              Message m = std::move(PropagateGradientsResp()).toMessage();
              m.setId(messageId);
              responseFuture->markCompleted(std::move(m));
            } else {
              responseFuture->setError(*(execFuture.error()));
            }
          });
      return;
    };
    case MessageType::CLEANUP_AUTOGRAD_CONTEXT_REQ: {
      auto& cleanupContextReq = static_cast<CleanupAutogradContextReq&>(rpc);
      auto cleanupContextId = cleanupContextReq.getContextId();
      // release the context if it still exists on this thread. We need to
      // check if it exists since it may have been deleted by an in-flight
      // RPC. This can create nested RPCs if there are other nodes that get
      // notified to clean up their context.
      DistAutogradContainer::getInstance().releaseContextIfPresent(
          cleanupContextId);
      markComplete(std::move(CleanupAutogradContextResp()).toMessage());
      return;
    }
    default: {
      TORCH_INTERNAL_ASSERT(
          false, "Request type ", messageType, " not supported.");
    }
  }
}

std::shared_ptr<FutureMessage> RequestCallbackImpl::processMessage(
    Message& request) const {
  // We need two futures here because it could pause twice when processing a
  // RPC message:
  //  1) waiting for all RRefs in the arguments to become confirmed;
  //  2) waiting for processRpc to finish.
  auto retFuture = std::make_shared<FutureMessage>();
  auto& rrefContext = RRefContext::getInstance();
  try {
    rrefContext.recordThreadLocalPendingRRefs();
    // Deserialize PythonUDF here to trigger RRef unpickling
    std::unique_ptr<RpcCommandBase> rpc = deserializePythonRpcCommand(
        deserializeRequest(request), request.type());
    auto rrefsReadyFuture = rrefContext.waitForThreadLocalPendingRRefs();

    rrefsReadyFuture->addCallback(
        [this,
         retFuture,
         // std::function must be copyable, hence hae to cast the unique_ptr to
         // a shared_ptr here.
         rpc = (std::shared_ptr<RpcCommandBase>)std::move(rpc),
         messageType = request.type(),
         id = request.id()]() {
          // The cost of pre-request check is minimal thanks to
          // std::shared_lock. The cost is in magnitude
          // of 10us.
          auto serverProcessGlobalProfilerStateStackEntryPtr =
              profiler::processglobal::StateStackEntry::current();
          // If server global profiler is enabled, we futher pay the
          // cost of thread local profiler state initialization.
          if (serverProcessGlobalProfilerStateStackEntryPtr) {
            // Initialize thread-local profiler state from process-global
            // profiler state.
            ::torch::autograd::profiler::enableProfiler(
                serverProcessGlobalProfilerStateStackEntryPtr->statePtr()
                    ->config());
          }

          try {
            processRpc(*rpc, messageType, id, retFuture);
          } catch (py::error_already_set& e) {
            retFuture->markCompleted(handleError(e, messageType, id));
            // There are request callback impls in Python, where Python
            // exceptions could be thrown. For releasing Python exception
            // py::objects, GIL must be held.
            py::gil_scoped_acquire acquire;
            e.restore(); // Release ownership on py::objects and also restore
                         // Python Error Indicator.
            PyErr_Clear(); // Clear the Python Error Indicator as we has
                           // recorded the exception in the response message.
          } catch (std::exception& e) {
            retFuture->markCompleted(handleError(e, messageType, id));
          }

          // Response message has been sent at this moment, this post-response
          // work doesn't affect RPC trip time.
          if (serverProcessGlobalProfilerStateStackEntryPtr) {
            // Restore thread-local profiler state.
            ::torch::autograd::profiler::thread_event_lists event_lists =
                ::torch::autograd::profiler::disableProfiler();
            // Put thread_local event_lists into the process-global profiler
            // state.
            profiler::processglobal::pushResultRecursive(
                serverProcessGlobalProfilerStateStackEntryPtr, event_lists);
          }
        });
  } catch (std::exception& e) {
    retFuture->markCompleted(handleError(e, request.type(), request.id()));
    rrefContext.clearRecordedPendingRRefsOnError();
  }
  return retFuture;
}

} // namespace rpc
} // namespace distributed
} // namespace torch<|MERGE_RESOLUTION|>--- conflicted
+++ resolved
@@ -95,13 +95,8 @@
 void processAsyncExecution(
     const py::object& pyFn,
     const int64_t messageId,
-<<<<<<< HEAD
-    const std::shared_ptr<FutureMessage> responseFuture,
+    const std::shared_ptr<FutureMessage>& responseFuture,
     std::function<void(const py::object&,
-=======
-    const std::shared_ptr<FutureMessage>& responseFuture,
-    std::function<void(SerializedPyObj,
->>>>>>> e8eaf598
                        int64_t,
                        PythonRpcHandler&,
                        const std::shared_ptr<FutureMessage>&)> postProcessing) {
@@ -262,7 +257,7 @@
             upc.pythonUdf(),
             messageId,
             responseFuture,
-            [](py::object result,
+            [](py::object& result,
                const int64_t messageId,
                PythonRpcHandler& pythonRpcHandler,
                const std::shared_ptr<FutureMessage>& responseFuture) {
@@ -405,7 +400,7 @@
             messageId,
             responseFuture,
             [ownerRRef, rrefId, forkId](
-                py::object result,
+                py::object& result,
                 const int64_t messageId,
                 PythonRpcHandler& pythonRpcHandler,
                 const std::shared_ptr<FutureMessage>& responseFuture) {
