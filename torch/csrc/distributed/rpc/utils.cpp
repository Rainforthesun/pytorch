#include <torch/csrc/distributed/rpc/utils.h>

#include <torch/csrc/distributed/autograd/rpc_messages/cleanup_autograd_context_req.h>
#include <torch/csrc/distributed/autograd/rpc_messages/cleanup_autograd_context_resp.h>
#include <torch/csrc/distributed/autograd/rpc_messages/propagate_gradients_req.h>
#include <torch/csrc/distributed/autograd/rpc_messages/propagate_gradients_resp.h>
#include <torch/csrc/distributed/autograd/rpc_messages/rpc_with_autograd.h>
#include <torch/csrc/distributed/autograd/utils.h>
#include <torch/csrc/distributed/rpc/python_call.h>
#include <torch/csrc/distributed/rpc/python_remote_call.h>
#include <torch/csrc/distributed/rpc/python_resp.h>
#include <torch/csrc/distributed/rpc/rref_proto.h>
#include <torch/csrc/distributed/rpc/script_call.h>
#include <torch/csrc/distributed/rpc/script_remote_call.h>
#include <torch/csrc/distributed/rpc/script_resp.h>
#include <torch/csrc/jit/serialization/pickler.h>
#include <torch/csrc/jit/serialization/unpickler.h>

namespace torch {
namespace distributed {
namespace rpc {

std::unique_ptr<RpcCommandBase> deserializeRequest(const Message& request) {
  switch (request.type()) {
    case MessageType::SCRIPT_CALL: {
      return ScriptCall::fromMessage(request);
    }
    case MessageType::PYTHON_CALL: {
      return PythonCall::fromMessage(request);
    }
    case MessageType::SCRIPT_REMOTE_CALL: {
      return ScriptRemoteCall::fromMessage(request);
    }
    case MessageType::PYTHON_REMOTE_CALL: {
      return PythonRemoteCall::fromMessage(request);
    }
    case MessageType::SCRIPT_RREF_FETCH_CALL: {
      return ScriptRRefFetchCall::fromMessage(request);
    }
    case MessageType::PYTHON_RREF_FETCH_CALL: {
      return PythonRRefFetchCall::fromMessage(request);
    }
    case MessageType::RREF_USER_DELETE: {
      return RRefUserDelete::fromMessage(request);
    }
    case MessageType::RREF_CHILD_ACCEPT: {
      return RRefChildAccept::fromMessage(request);
    }
    case MessageType::RREF_FORK_REQUEST: {
      return RRefForkRequest::fromMessage(request);
    }
    case MessageType::FORWARD_AUTOGRAD_REQ: {
      return autograd::RpcWithAutograd::fromMessage(request);
    }
    case MessageType::BACKWARD_AUTOGRAD_REQ: {
      return autograd::PropagateGradientsReq::fromMessage(request);
    }
    case MessageType::CLEANUP_AUTOGRAD_CONTEXT_REQ: {
      return autograd::CleanupAutogradContextReq::fromMessage(request);
    }
    default: {
      TORCH_INTERNAL_ASSERT(
          false, "Request type ", request.type(), " not supported.");
    }
  }
}

std::unique_ptr<RpcCommandBase> deserializeResponse(
    const Message& response,
    MessageType& wrappedMsgType) {
  switch (response.type()) {
    case MessageType::SCRIPT_RET: {
      return ScriptResp::fromMessage(response);
    }
    case MessageType::PYTHON_RET: {
      return PythonResp::fromMessage(response);
    }
    case MessageType::REMOTE_RET: {
      return RemoteRet::fromMessage(response);
    }
    case MessageType::SCRIPT_RREF_FETCH_RET: {
      return ScriptRRefFetchRet::fromMessage(response);
    }
    case MessageType::PYTHON_RREF_FETCH_RET: {
      return PythonRRefFetchRet::fromMessage(response);
    }
    case MessageType::RREF_ACK: {
      return RRefAck::fromMessage(response);
    }
    case MessageType::FORWARD_AUTOGRAD_RESP: {
      std::unique_ptr<RpcCommandBase> rpcPtr =
          autograd::RpcWithAutograd::fromMessage(response);
      RpcCommandBase& rpc = *rpcPtr;
      auto& rpcWithAutograd = static_cast<autograd::RpcWithAutograd&>(rpc);

      // Attach 'recv' autograd function.
      addRecvRpcBackward(
          rpcWithAutograd.autogradMetadata(),
          rpcWithAutograd.tensors(),
          rpcWithAutograd.fromWorkerId());

      wrappedMsgType = rpcWithAutograd.wrappedMessageType();

      return std::move(rpcWithAutograd).moveWrappedRpc();
    }
    case MessageType::BACKWARD_AUTOGRAD_RESP: {
      return autograd::PropagateGradientsResp::fromMessage(response);
    }
    case MessageType::CLEANUP_AUTOGRAD_CONTEXT_RESP: {
      return autograd::CleanupAutogradContextResp::fromMessage(response);
    }
    default: {
      TORCH_INTERNAL_ASSERT(
          false, "Response type ", response.type(), " not supported.");
    }
  }
}

IValue deserializeResptoIValueInternal(
    RpcCommandBase& rpc,
    MessageType messageType) {
  switch (messageType) {
    case MessageType::SCRIPT_RET: {
      auto& ret = static_cast<ScriptResp&>(rpc);
      return ret.value();
    }
    default: {
      TORCH_INTERNAL_ASSERT(
          false,
          "Response type ",
          messageType,
          " is not supported to be deserialized to IValue.");
    }
  }
}

IValue deserializeRespToIValue(const Message& message) {
  MessageType msgType = message.type();
  auto response = deserializeResponse(message, msgType);
  return deserializeResptoIValueInternal(*response, msgType);
}

namespace {

// Helper for wireDeserialize() below.
//
// The format we use below looks like:
//    section_name_1 size_1\n
//    section_name_2 size_2\n
//    ..
//    \n
//    [sections in order]
//
// Sections themselves include:
//    - "payload" - the payload bits
//    - "meta"    - metadata for the unpickler
//    - "0" ...   - tensor sections for the unpickler
//
// Note that per the header comments, the format is subject to change,
// and is best used for rpcs, rather than persistent disk storage.
std::unordered_map<std::string, std::pair<const char*, size_t>>
parseWireSections(const void* data, size_t data_size) {
  const char* ptr = static_cast<const char*>(data);
  const char* endp = ptr + data_size;

  std::vector<std::pair<std::string, size_t>> headerEnts;
  bool ok = false;
  while (ptr != endp) {
    if (*ptr == '\n') {
      ok = true; // The only "correct" exit point.
      ++ptr;
      break;
    }
    // Parse name
    const char* namePtr = ptr;
    while (ptr != endp && *ptr != ' ') {
      ptr++;
    }
    if (ptr == endp) {
      break;
    }
    std::string name(namePtr, ptr - namePtr);
    if (++ptr == endp) {
      break; // past the ' '
    }
    // Parse size
    const char* sizePtr = ptr;
    while (ptr != endp && *ptr != '\n') {
      ptr++;
    }
    if (ptr == endp) {
      break;
    }
    size_t sz = c10::stoll(std::string(sizePtr, ptr - sizePtr));
    headerEnts.emplace_back(std::make_pair(name, sz));
    ++ptr; // past the '\n'
  }
  if (!ok) {
    throw std::runtime_error("failed parse");
  }

  std::unordered_map<std::string, std::pair<const char*, size_t>> out;
  for (const auto& headerEnt : headerEnts) {
    out[headerEnt.first] = {ptr, headerEnt.second};
    ptr += headerEnt.second;
  }
  if (ptr != endp) {
    throw std::runtime_error("failed bounds");
  }
  return out;
}

static const char* kMeta = "meta";
static const char* kPayload = "payload";
}; // namespace

c10::List<at::Tensor> cloneSparseTensors(
    const std::vector<at::Tensor>& tensors) {
  // Sanity-check: If the majority of bits don't need to go over the wire,
  // force a clone(). Some Tensors are effectively small views, only using
  // ~1% of the underlying Storage.
  auto worthRecopying = [](const at::Tensor& t) -> bool {
    if (!t.has_storage()) {
      return false; // avoid throwing below.
    }
    auto storageSize = t.storage().nbytes();
    auto usefulSize = t.element_size() * t.numel();
    constexpr size_t kMinMultiple = 2;
    constexpr size_t kMinRecopyBytes = 8 * 1024;
    return storageSize >= kMinRecopyBytes &&
        storageSize >= usefulSize * kMinMultiple;
  };
  c10::List<at::Tensor> pTensors;
  pTensors.reserve(tensors.size());
  for (const auto& t : tensors) {
    pTensors.push_back(worthRecopying(t) ? t.clone() : t);
  }
  return pTensors;
}

std::string wireSerialize(
    const std::vector<char>& payload,
    const std::vector<at::Tensor>& tensors) {
  for (const auto& tensor : tensors) {
    TORCH_CHECK(
        tensor.device().is_cpu(),
        "ProcessGroup RPC backend only supports",
        " CPU tensors, please move your tensors to CPU before sending ",
        "them over RPC. Found tensor on device: ",
        tensor.device());
  }

  struct Ent {
    std::string name;
    const char* data;
    size_t size;
  };
  std::vector<Ent> entries;
  std::string metaEntry;

  if (!payload.empty()) {
    entries.push_back({kPayload, payload.data(), payload.size()});
  }

  if (!tensors.empty()) {
    torch::jit::Pickler pickler([&](const void* buf, size_t sz) -> size_t {
      metaEntry.append(static_cast<const char*>(buf), sz);
      return sz;
    });
    pickler.protocol();
    pickler.pushIValue(cloneSparseTensors(tensors));
    pickler.stop();
    // tensorData is in function scope so that the data() pointers stay valid.
    auto& tensorDataVec = pickler.tensorData();
    entries.push_back({kMeta, metaEntry.data(), metaEntry.size()});
    for (size_t i = 0; i < tensorDataVec.size(); i++) {
      auto writeableTensorData = jit::getWriteableTensorData(tensorDataVec[i]);
      entries.push_back({c10::to_string(i),
                         writeableTensorData.data(),
                         writeableTensorData.sizeInBytes()});
    }
  }

  std::string header;
  size_t tot = 0;
  for (const auto& e : entries) {
    tot += e.size;
    header.append(e.name)
        .append(" ")
        .append(c10::to_string(e.size))
        .append("\n");
  }
  header.push_back('\n');

  std::string out;
  out.reserve(header.size() + tot);
  out.append(header);
  for (const auto& e : entries) {
    out.append(e.data, e.size);
  }
  return out;
}

std::pair<std::vector<char>, std::vector<at::Tensor>> wireDeserialize(
    const void* data,
    size_t data_size) {
  auto sections = parseWireSections(data, data_size);

  std::vector<char> payload;
  auto payloadIt = sections.find(kPayload);
  if (payloadIt != sections.end() && payloadIt->second.second != 0) {
    payload.assign(
        payloadIt->second.first,
        payloadIt->second.first + payloadIt->second.second);
  }

  std::vector<at::Tensor> tensors;
  auto metaIt = sections.find(kMeta);
  if (metaIt != sections.end()) {
    const auto& metaData = metaIt->second;
    size_t metaDataPos = 0;
    auto metaDataReadFunc = [&](char* buf, size_t n) -> size_t {
      if (metaDataPos >= metaData.second || n == 0) {
        return 0;
      }
      size_t toCopy = std::min(metaDataPos + n, metaData.second) - metaDataPos;
      memcpy(buf, metaData.first + metaDataPos, toCopy);
      metaDataPos += toCopy;
      return toCopy;
    };
    auto sectionReadFunc = [&](const std::string& ename) -> at::DataPtr {
      auto it = sections.find(ename);
      if (it == sections.end()) {
        throw std::runtime_error("Couldn't find entity " + ename);
      }
      const auto& idat = it->second;
      auto dptr = at::getCPUAllocator()->allocate(idat.second);
      if (idat.second != 0) {
        memcpy(dptr.get(), idat.first, idat.second);
      }
      return dptr;
    };

    // No need to pass typeResolver here, as it always processes string and
    // tensors only
    torch::jit::Unpickler unpickler(
        metaDataReadFunc, nullptr, nullptr, sectionReadFunc, {});
    auto ival = unpickler.parse_ivalue();
    for (auto&& t : ival.toTensorList()) {
      tensors.emplace_back(std::move(t));
    }
  }
  return {std::move(payload), std::move(tensors)};
}

namespace {

// The TensorPipe agent splits the RPC message's information across multiple
// payloads. This allows the agent to provide the data to TensorPipe without
// performing a copy into a single contiguous buffer, and without storing it as
// metadata, which is less efficient.

// First come the rpc::Message::type() and ::id().
constexpr int kTpMessageTypeIdx = 0;
constexpr int kTpMessageIdIdx = 1;
// Then comes the rpc::Message::payload();
constexpr int kTpMessagePayloadIdx = 2;
// Last comes the pickle of rpc::Message::tensors() (with the tensors themselves
// stored as, well, tensors in the tensorpipe::Message).
constexpr int kTpMessagePickleIdx = 3;

} // namespace

std::tuple<tensorpipe::Message, TensorpipeWriteBuffers> tensorpipeSerialize(
    Message&& rpcMessage) {
  tensorpipe::Message tpMessage;
  TensorpipeWriteBuffers buffers;

  // Metadata
  buffers.type = std::make_unique<MessageType>(rpcMessage.type());
  buffers.id = std::make_unique<int64_t>(rpcMessage.id());
  tpMessage.payloads.push_back(
      tensorpipe::Message::Payload{buffers.type.get(), sizeof(MessageType)});
  tpMessage.payloads.push_back(
      tensorpipe::Message::Payload{buffers.id.get(), sizeof(int64_t)});

  // Payload
  buffers.payload = std::move(rpcMessage.payload());
  // TensorPipe uses the same Message class for both reading and writing, thus
  // it uses non-const pointers even though it doesn't modify them when writing.
  // NOLINTNEXTLINE(cppcoreguidelines-pro-type-const-cast)
  char* payloadPtr = const_cast<char*>(buffers.payload.data());
  tpMessage.payloads.push_back(
      tensorpipe::Message::Payload{payloadPtr, buffers.payload.size()});

  // Tensors
<<<<<<< HEAD
  tpMessage.tensors.reserve(tensors.size());
  for (at::Tensor tensor : tensors) {
    // Keep original user tensors and cloned sparse tensors
    reservedTensors.push_back(tensor);
    tensorpipe::Message::Tensor tpTensor;
    torch::jit::Pickler pickler([&](const void* buf, size_t sz) -> size_t {
      tpTensor.metadata.append(static_cast<const char*>(buf), sz);
      return sz;
    });
    pickler.protocol();
    pickler.pushIValue(tensor);
    pickler.stop();
    const auto& tensorDataVec = pickler.tensorData();
    TORCH_INTERNAL_ASSERT(
        tensorDataVec.size() == 1, "There should be single pickled tensor");
    const auto& tensorData = jit::getWriteableTensorData(tensorDataVec.front());
=======
  buffers.tensors = cloneSparseTensors(rpcMessage.tensors()).vec();
  torch::jit::Pickler pickler([&](const void* buf, size_t sz) -> size_t {
    buffers.pickle.insert(
        buffers.pickle.end(),
        static_cast<const char*>(buf),
        static_cast<const char*>(buf) + sz);
    return sz;
  });
  pickler.protocol();
  pickler.pushIValue(buffers.tensors);
  pickler.stop();
  tpMessage.payloads.push_back(tensorpipe::Message::Payload{
      buffers.pickle.data(), buffers.pickle.size()});
  for (const auto& tensorData : pickler.tensorData()) {
>>>>>>> dbec0feb
    // Enforce memory copy if tensor is created from torch::from_blob, means
    // that the tensor doesn't own the memory.
    if (!tensorData.storageHasDeleter()) {
      std::vector<char> storageData(
          tensorData.data(), tensorData.data() + tensorData.sizeInBytes());
      tpMessage.tensors.push_back(
          tensorpipe::Message::Tensor{storageData.data(), storageData.size()});
      buffers.copiedTensors.push_back(std::move(storageData));
    } else {
      // TensorPipe uses the same Message class for both reading and writing, so
      // it uses non-const ptrs even though it doesn't modify them when writing.
      // NOLINTNEXTLINE(cppcoreguidelines-pro-type-const-cast)
      char* tensorPtr = const_cast<char*>(tensorData.data());
      tpMessage.tensors.push_back(
          tensorpipe::Message::Tensor{tensorPtr, tensorData.sizeInBytes()});
    }
  }

  return std::make_tuple(std::move(tpMessage), std::move(buffers));
}

TensorpipeReadBuffers tensorpipeAllocate(tensorpipe::Message& tpMessage) {
  TensorpipeReadBuffers buffers;

  TORCH_INTERNAL_ASSERT(
      tpMessage.payloads.size() == 4,
      "message expected to contain 4 payloads, whereas it contained ",
      tpMessage.payloads.size(),
      " payloads");

  TORCH_INTERNAL_ASSERT(
      tpMessage.payloads[kTpMessageTypeIdx].length == sizeof(MessageType),
      "first payload expected to contain ",
      sizeof(MessageType),
      " bytes, whereas it contained ",
      tpMessage.payloads[kTpMessageTypeIdx].length,
      " bytes");
  buffers.type = std::make_unique<MessageType>();
  tpMessage.payloads[kTpMessageTypeIdx].data = buffers.type.get();

  TORCH_INTERNAL_ASSERT(
      tpMessage.payloads[kTpMessageIdIdx].length == sizeof(int64_t),
      "second payload expected to contain ",
      sizeof(int64_t),
      " bytes, whereas it contained ",
      tpMessage.payloads[kTpMessageIdIdx].length,
      " bytes");
  buffers.id = std::make_unique<int64_t>();
  tpMessage.payloads[kTpMessageIdIdx].data = buffers.id.get();

  // FIXME The two resizes below zero out the vectors, which is not needed.

  buffers.payload.resize(tpMessage.payloads[kTpMessagePayloadIdx].length);
  tpMessage.payloads[kTpMessagePayloadIdx].data = buffers.payload.data();

  buffers.pickle.resize(tpMessage.payloads[kTpMessagePickleIdx].length);
  tpMessage.payloads[kTpMessagePickleIdx].data = buffers.pickle.data();

  for (auto& tensor : tpMessage.tensors) {
    buffers.tensors.push_back(at::getCPUAllocator()->allocate(tensor.length));
    tensor.data = buffers.tensors.back().get();
  }

  return buffers;
}

Message tensorpipeDeserialize(
    tensorpipe::Message&& message,
    TensorpipeReadBuffers&& buffers) {
  // Tensors
  std::vector<at::Tensor> tensors;
  const char* pickleData = buffers.pickle.data();
  size_t pickleLen = buffers.pickle.size();
  size_t picklePos = 0;
  auto pickleReadFunc = [&](char* buf, size_t n) -> size_t {
    if (picklePos >= pickleLen || n == 0) {
      return 0;
    }
    size_t toCopy = std::min(picklePos + n, pickleLen) - picklePos;
    memcpy(buf, pickleData + picklePos, toCopy);
    picklePos += toCopy;
    return toCopy;
  };
  auto tensorReadFunc = [&](const std::string& ename) -> at::DataPtr {
    unsigned long index = std::stoul(ename);
    return std::move(buffers.tensors.at(index));
  };

  // No need to pass typeResolver here, as it always processes string and
  // tensors only
  torch::jit::Unpickler unpickler(
      pickleReadFunc, nullptr, nullptr, tensorReadFunc, {});
  auto ival = unpickler.parse_ivalue();
  for (auto&& t : ival.toTensorList()) {
    tensors.emplace_back(std::move(t));
  }

  return Message(
      std::move(buffers.payload),
      std::move(tensors),
      *buffers.type,
      *buffers.id);
}

} // namespace rpc
} // namespace distributed
} // namespace torch<|MERGE_RESOLUTION|>--- conflicted
+++ resolved
@@ -257,6 +257,7 @@
   };
   std::vector<Ent> entries;
   std::string metaEntry;
+  std::vector<at::Tensor> tensorData;
 
   if (!payload.empty()) {
     entries.push_back({kPayload, payload.data(), payload.size()});
@@ -270,11 +271,17 @@
     pickler.protocol();
     pickler.pushIValue(cloneSparseTensors(tensors));
     pickler.stop();
-    // tensorData is in function scope so that the data() pointers stay valid.
-    auto& tensorDataVec = pickler.tensorData();
+    tensorData = pickler.tensorData();
     entries.push_back({kMeta, metaEntry.data(), metaEntry.size()});
-    for (size_t i = 0; i < tensorDataVec.size(); i++) {
-      auto writeableTensorData = jit::getWriteableTensorData(tensorDataVec[i]);
+    for (size_t i = 0; i < tensorData.size(); i++) {
+      // Construct WritableTensorData for each tensor in the pickler tensorData
+      // Since tensorData is in function scope, and getWritableTensorData just
+      // record the tensors, the data() pointers stay valid for CPU tensors
+      // Note that RPC serde doesn't support CUDA tensors yet, if we should
+      // support CUDA tensor, we need to be careful since getWritableTensorData
+      // converts CUDA tensor to cpu and data() might get destructed as we go
+      // out of scope of this loop.
+      auto writeableTensorData = jit::getWriteableTensorData(tensorData[i]);
       entries.push_back({c10::to_string(i),
                          writeableTensorData.data(),
                          writeableTensorData.sizeInBytes()});
@@ -394,24 +401,6 @@
       tensorpipe::Message::Payload{payloadPtr, buffers.payload.size()});
 
   // Tensors
-<<<<<<< HEAD
-  tpMessage.tensors.reserve(tensors.size());
-  for (at::Tensor tensor : tensors) {
-    // Keep original user tensors and cloned sparse tensors
-    reservedTensors.push_back(tensor);
-    tensorpipe::Message::Tensor tpTensor;
-    torch::jit::Pickler pickler([&](const void* buf, size_t sz) -> size_t {
-      tpTensor.metadata.append(static_cast<const char*>(buf), sz);
-      return sz;
-    });
-    pickler.protocol();
-    pickler.pushIValue(tensor);
-    pickler.stop();
-    const auto& tensorDataVec = pickler.tensorData();
-    TORCH_INTERNAL_ASSERT(
-        tensorDataVec.size() == 1, "There should be single pickled tensor");
-    const auto& tensorData = jit::getWriteableTensorData(tensorDataVec.front());
-=======
   buffers.tensors = cloneSparseTensors(rpcMessage.tensors()).vec();
   torch::jit::Pickler pickler([&](const void* buf, size_t sz) -> size_t {
     buffers.pickle.insert(
@@ -425,8 +414,8 @@
   pickler.stop();
   tpMessage.payloads.push_back(tensorpipe::Message::Payload{
       buffers.pickle.data(), buffers.pickle.size()});
-  for (const auto& tensorData : pickler.tensorData()) {
->>>>>>> dbec0feb
+  for (const auto& tensor : pickler.tensorData()) {
+    const auto& tensorData = jit::getWriteableTensorData(tensor);
     // Enforce memory copy if tensor is created from torch::from_blob, means
     // that the tensor doesn't own the memory.
     if (!tensorData.storageHasDeleter()) {
